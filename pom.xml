<project xmlns="http://maven.apache.org/POM/4.0.0" xmlns:xsi="http://www.w3.org/2001/XMLSchema-instance"
  xsi:schemaLocation="http://maven.apache.org/POM/4.0.0 http://maven.apache.org/maven-v4_0_0.xsd">

  <modelVersion>4.0.0</modelVersion>

  <groupId>se.swedenconnect.sigval</groupId>
  <artifactId>sigval-parent</artifactId>
  <packaging>pom</packaging>
  <version>1.2.1-SNAPSHOT</version>

  <name>Sweden Connect :: Parent POM for Signature Validation</name>
  <description>Parent POM for SignService Validation libraries</description>
  <url>https://github.com/swedenconnect/sig-validation-base</url>

  <licenses>
    <license>
      <name>The Apache Software License, Version 2.0</name>
      <url>http://www.apache.org/licenses/LICENSE-2.0.txt</url>
      <distribution>repo</distribution>
    </license>
  </licenses>

  <scm>
    <connection>scm:git:https://github.com/swedenconnect/signature-validation.git</connection>
    <developerConnection>scm:git:https://github.com/swedenconnect/signature-validation.git</developerConnection>
    <url>https://github.com/swedenconnect/signature-validation/tree/master</url>
  </scm>

  <organization>
    <name>Sweden Connect</name>
    <url>https://www.swedenconnect.se</url>
  </organization>

  <developers>
    <developer>
      <name>Martin Lindström</name>
      <email>martin@idsec.se</email>
      <organization>IDsec Solutions AB</organization>
      <organizationUrl>https://www.idsec.se</organizationUrl>
    </developer>

    <developer>
      <name>Stefan Santesson</name>
      <email>stefan@idsec.se</email>
      <organization>IDsec Solutions AB</organization>
      <organizationUrl>https://www.idsec.se</organizationUrl>
    </developer>
  </developers>

  <properties>
    <project.build.sourceEncoding>UTF-8</project.build.sourceEncoding>
    <java.version>11</java.version>
  </properties>

  <distributionManagement>
    <snapshotRepository>
      <id>ossrh</id>
      <url>https://oss.sonatype.org/content/repositories/snapshots</url>
    </snapshotRepository>
    <repository>
      <id>ossrh</id>
      <url>https://oss.sonatype.org/service/local/staging/deploy/maven2/</url>
    </repository>
  </distributionManagement>

  <modules>
    <module>cert-extensions</module>
    <module>cert-validation</module>
    <module>sigval-commons</module>
    <module>sigval-xml</module>
    <module>sigval-pdf</module>
    <module>sigval-jose</module>
    <module>sigval-report</module>
  </modules>

  <dependencyManagement>
    <dependencies>
    
      <dependency>
        <groupId>se.idsec.signservice.commons</groupId>
        <artifactId>signservice-bom</artifactId>
        <version>1.2.1</version>
        <type>pom</type>
        <scope>import</scope>
      </dependency>
      
      <dependency>
        <groupId>se.idsec.signservice.commons</groupId>
        <artifactId>signservice-commons</artifactId>
        <version>1.2.1</version>
        <type>jar</type>
        <scope>compile</scope>
      </dependency>
      
      <dependency>
        <groupId>se.idsec.signservice.commons</groupId>
        <artifactId>signservice-xml-commons</artifactId>
        <version>1.2.1</version>
        <type>jar</type>
        <scope>compile</scope>
        <exclusions>
          <exclusion>
            <groupId>se.idsec.signservice.commons</groupId>
            <artifactId>signservice-commons</artifactId>
          </exclusion>
        </exclusions>
      </dependency>
      
      <dependency>
        <groupId>se.idsec.signservice.commons</groupId>
        <artifactId>signservice-pdf-commons</artifactId>
<<<<<<< HEAD
        <version>1.2.3</version>
=======
        <version>1.2.2-SNAPSHOT</version>
>>>>>>> 9614d899
        <type>jar</type>
        <scope>compile</scope>
        <exclusions>
          <exclusion>
            <groupId>se.idsec.signservice.commons</groupId>
            <artifactId>signservice-commons</artifactId>
          </exclusion>
        </exclusions>
      </dependency>
      
      <dependency>
        <groupId>se.swedenconnect.sigval</groupId>
        <artifactId>svt-core</artifactId>
        <version>1.1.1</version>
        <type>jar</type>
        <scope>compile</scope>
      </dependency>
            
    </dependencies>

  </dependencyManagement>

  <dependencies>

    <dependency>
      <groupId>junit</groupId>
      <artifactId>junit</artifactId>
      <scope>test</scope>
    </dependency>

  </dependencies>

  <build>

    <pluginManagement>

      <plugins>

        <plugin>
          <groupId>org.apache.maven.plugins</groupId>
          <artifactId>maven-compiler-plugin</artifactId>
          <version>3.8.1</version>
          <configuration>
            <source>${java.version}</source>
            <target>${java.version}</target>
          </configuration>
        </plugin>

        <plugin>
          <groupId>org.apache.maven.plugins</groupId>
          <artifactId>maven-jar-plugin</artifactId>
          <version>3.2.2</version>
        </plugin>

        <plugin>
          <groupId>org.apache.maven.plugins</groupId>
          <artifactId>maven-release-plugin</artifactId>
          <version>3.0.0-M5</version>
        </plugin>

        <plugin>
          <groupId>org.apache.maven.plugins</groupId>
          <artifactId>maven-clean-plugin</artifactId>
          <version>3.1.0</version>
          <configuration>
            <filesets>
              <fileset>
                <directory>test-output</directory>
              </fileset>
            </filesets>
          </configuration>
        </plugin>

        <plugin>
          <groupId>org.apache.maven.plugins</groupId>
          <artifactId>maven-deploy-plugin</artifactId>
          <version>3.0.0-M2</version>
        </plugin>

        <plugin>
          <groupId>org.apache.maven.plugins</groupId>
          <artifactId>maven-project-info-reports-plugin</artifactId>
          <version>3.2.2</version>
        </plugin>

        <plugin>
          <groupId>org.apache.maven.plugins</groupId>
          <artifactId>maven-javadoc-plugin</artifactId>
          <version>3.3.2</version>
        </plugin>

        <plugin>
          <groupId>org.apache.maven.plugins</groupId>
          <artifactId>maven-source-plugin</artifactId>
          <version>3.2.1</version>
        </plugin>

        <plugin>
          <groupId>org.projectlombok</groupId>
          <artifactId>lombok-maven-plugin</artifactId>
          <version>1.18.20.0</version>
        </plugin>

        <plugin>
          <groupId>org.apache.maven.plugins</groupId>
          <artifactId>maven-antrun-plugin</artifactId>
          <version>1.8</version>
        </plugin>

        <plugin>
          <groupId>org.apache.maven.plugins</groupId>
          <artifactId>maven-site-plugin</artifactId>
          <version>3.11.0</version>
        </plugin>

        <plugin>
          <groupId>org.apache.maven.plugins</groupId>
          <artifactId>maven-enforcer-plugin</artifactId>
          <version>3.0.0-M3</version>
          <executions>
            <execution>
              <id>enforce</id>
              <configuration>
                <rules>
                  <dependencyConvergence/>
                </rules>
              </configuration>
              <goals>
                <goal>enforce</goal>
              </goals>
            </execution>
          </executions>
        </plugin>

      </plugins>

    </pluginManagement>

    <plugins>

      <plugin>
        <groupId>org.apache.maven.plugins</groupId>
        <artifactId>maven-compiler-plugin</artifactId>
      </plugin>

      <plugin>
        <groupId>org.apache.maven.plugins</groupId>
        <artifactId>maven-jar-plugin</artifactId>
      </plugin>

      <plugin>
        <groupId>org.apache.maven.plugins</groupId>
        <artifactId>maven-release-plugin</artifactId>
      </plugin>

      <plugin>
        <groupId>org.apache.maven.plugins</groupId>
        <artifactId>maven-clean-plugin</artifactId>
      </plugin>

      <plugin>
        <groupId>org.apache.maven.plugins</groupId>
        <artifactId>maven-project-info-reports-plugin</artifactId>
      </plugin>

      <plugin>
        <groupId>org.apache.maven.plugins</groupId>
        <artifactId>maven-javadoc-plugin</artifactId>
      </plugin>

      <plugin>
        <groupId>org.projectlombok</groupId>
        <artifactId>lombok-maven-plugin</artifactId>
        <configuration>
          <addOutputDirectory>false</addOutputDirectory>
          <sourceDirectory>src/main/java</sourceDirectory>
        </configuration>
      </plugin>

      <plugin>
        <groupId>org.apache.maven.plugins</groupId>
        <artifactId>maven-antrun-plugin</artifactId>
      </plugin>

      <plugin>
        <groupId>org.apache.maven.plugins</groupId>
        <artifactId>maven-site-plugin</artifactId>
      </plugin>

      <plugin>
        <groupId>org.apache.maven.plugins</groupId>
        <artifactId>maven-enforcer-plugin</artifactId>
      </plugin>

      <plugin>
        <groupId>org.apache.maven.plugins</groupId>
        <artifactId>maven-deploy-plugin</artifactId>
        <configuration>
          <skip>true</skip>
        </configuration>
      </plugin>

      <!-- run mvn jacoco:report -->
      <plugin>
        <groupId>org.jacoco</groupId>
        <artifactId>jacoco-maven-plugin</artifactId>
        <version>0.8.7</version>
        <executions>
          <execution>
            <goals>
              <goal>prepare-agent</goal>
            </goals>
          </execution>
        </executions>
      </plugin>

    </plugins>

  </build>
  
  <profiles>

    <profile>
      <id>javadoc</id>

      <build>
        <plugins>

          <plugin>
            <groupId>org.projectlombok</groupId>
            <artifactId>lombok-maven-plugin</artifactId>
            <executions>
              <execution>
                <phase>generate-sources</phase>
                <goals>
                  <goal>delombok</goal>
                </goals>
              </execution>
            </executions>
          </plugin>

          <plugin>
            <groupId>org.apache.maven.plugins</groupId>
            <artifactId>maven-javadoc-plugin</artifactId>
            <executions>
              <execution>
                <id>attach-javadoc</id>
                <goals>
                  <goal>jar</goal>
                </goals>
              </execution>
            </executions>
            <configuration>
              <sourcepath>target/generated-sources/delombok</sourcepath>
              <doclint>all,-missing</doclint>
              <additionalOptions>-Xdoclint:all -Xdoclint:-missing</additionalOptions>
              <additionalJOptions>
                <additionalJOption>-Xdoclint:all</additionalJOption>
                <additionalJOption>-Xdoclint:-missing</additionalJOption>
              </additionalJOptions>
              <links>
                <link>https://docs.swedenconnect.se/svt-core/javadoc/</link>
                <link>https://idsec-solutions.github.io/signservice-commons/javadoc/signservice-commons/</link>
                <link>https://idsec-solutions.github.io/signservice-commons/javadoc/xml-commons/</link>
              </links>
              <detectJavaApiLink>true</detectJavaApiLink>
            </configuration>
          </plugin>

        </plugins>
      </build>

    </profile>

    <profile>
      <id>release</id>

      <!-- See http://central.sonatype.org/pages/apache-maven.html for setup -->

      <build>
        <plugins>

          <plugin>
            <groupId>org.projectlombok</groupId>
            <artifactId>lombok-maven-plugin</artifactId>
            <executions>
              <execution>
                <phase>generate-sources</phase>
                <goals>
                  <goal>delombok</goal>
                </goals>
                <configuration>
                  <addOutputDirectory>false</addOutputDirectory>
                  <sourceDirectory>src/main/java</sourceDirectory>
                </configuration>
              </execution>
            </executions>
          </plugin>

          <plugin>
            <groupId>org.apache.maven.plugins</groupId>
            <artifactId>maven-source-plugin</artifactId>
            <executions>
              <execution>
                <phase>process-sources</phase>
                <id>attach-sources</id>
                <goals>
                  <goal>jar-no-fork</goal>
                </goals>
              </execution>
              <execution>
                <phase>process-test-sources</phase>
                <id>attach-test-sources</id>
                <goals>
                  <goal>test-jar-no-fork</goal>
                </goals>
              </execution>
            </executions>
          </plugin>

          <plugin>
            <groupId>org.apache.maven.plugins</groupId>
            <artifactId>maven-javadoc-plugin</artifactId>
            <executions>
              <execution>
                <id>attach-javadoc</id>
                <goals>
                  <goal>jar</goal>
                </goals>
              </execution>
              <execution>
                <id>aggregate</id>
                <phase>site</phase>
                <goals>
                  <goal>aggregate</goal>
                </goals>
              </execution>
            </executions>
            <configuration>
              <sourcepath>target/generated-sources/delombok</sourcepath>
              <doclint>all,-missing</doclint>
              <additionalOptions>-Xdoclint:all -Xdoclint:-missing</additionalOptions>
              <additionalJOptions>
                <additionalJOption>-Xdoclint:all</additionalJOption>
                <additionalJOption>-Xdoclint:-missing</additionalJOption>
              </additionalJOptions>
              <links>
                <link>https://docs.swedenconnect.se/svt-core/javadoc/</link>
                <link>https://idsec-solutions.github.io/signservice-commons/javadoc/signservice-commons/</link>
                <link>https://idsec-solutions.github.io/signservice-commons/javadoc/xml-commons/</link>
              </links>
              <detectJavaApiLink>true</detectJavaApiLink>
            </configuration>
          </plugin>

          <plugin>
            <groupId>org.sonatype.plugins</groupId>
            <artifactId>nexus-staging-maven-plugin</artifactId>
            <version>1.6.8</version>
            <extensions>true</extensions>
            <configuration>
              <serverId>ossrh</serverId>
              <nexusUrl>https://oss.sonatype.org/</nexusUrl>
              <autoReleaseAfterClose>false</autoReleaseAfterClose>
              <!-- 
                Allows manual inspection of the staging repo before deploying it to the central repo. 
                Use 'mvn nexus-staging:release -Prelease' to release and 'mvn nexus-staging:drop' to abort. 
              -->
            </configuration>
          </plugin>

          <plugin>
            <groupId>org.apache.maven.plugins</groupId>
            <artifactId>maven-gpg-plugin</artifactId>
            <version>1.6</version>
            <executions>
              <execution>
                <id>sign-artifacts</id>
                <phase>verify</phase>
                <goals>
                  <goal>sign</goal>
                </goals>
              </execution>
            </executions>
          </plugin>

          <plugin>
            <groupId>org.apache.maven.plugins</groupId>
            <artifactId>maven-deploy-plugin</artifactId>
            <configuration>
              <skip>false</skip>
            </configuration>
          </plugin>

        </plugins>
      </build>
    </profile>
  </profiles>
  

</project><|MERGE_RESOLUTION|>--- conflicted
+++ resolved
@@ -109,11 +109,7 @@
       <dependency>
         <groupId>se.idsec.signservice.commons</groupId>
         <artifactId>signservice-pdf-commons</artifactId>
-<<<<<<< HEAD
         <version>1.2.3</version>
-=======
-        <version>1.2.2-SNAPSHOT</version>
->>>>>>> 9614d899
         <type>jar</type>
         <scope>compile</scope>
         <exclusions>
