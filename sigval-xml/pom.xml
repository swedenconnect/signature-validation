<?xml version="1.0" encoding="UTF-8"?>
<project xmlns="http://maven.apache.org/POM/4.0.0" xmlns:xsi="http://www.w3.org/2001/XMLSchema-instance"
         xsi:schemaLocation="http://maven.apache.org/POM/4.0.0 http://maven.apache.org/xsd/maven-4.0.0.xsd">
  <modelVersion>4.0.0</modelVersion>

  <artifactId>sigval-xml</artifactId>
  <packaging>jar</packaging>

  <parent>
    <artifactId>sigval-parent</artifactId>
    <groupId>se.swedenconnect.sigval</groupId>
<<<<<<< HEAD
    <version>1.3.3</version>
=======
    <version>1.3.2</version>
>>>>>>> 7d11c65b
  </parent>

  <name>Sweden Connect :: Signature validation :: XML</name>
  <description>XML Signature Validation</description>
  <url>https://github.com/swedenconnect/signature-validation</url>

  <licenses>
    <license>
      <name>The Apache Software License, Version 2.0</name>
      <url>https://www.apache.org/licenses/LICENSE-2.0.txt</url>
      <distribution>repo</distribution>
    </license>
  </licenses>

  <scm>
    <connection>scm:git:https://github.com/swedenconnect/signature-validation.git</connection>
    <developerConnection>scm:git:https://github.com/swedenconnect/signature-validation.git</developerConnection>
    <url>https://github.com/swedenconnect/signature-validation/tree/master</url>
  </scm>

  <organization>
    <name>Sweden Connect</name>
    <url>https://www.swedenconnect.se</url>
  </organization>

  <developers>
    <developer>
      <name>Martin Lindström</name>
      <email>martin@idsec.se</email>
      <organization>IDsec Solutions AB</organization>
      <organizationUrl>https://www.idsec.se</organizationUrl>
    </developer>

    <developer>
      <name>Stefan Santesson</name>
      <email>stefan@idsec.se</email>
      <organization>IDsec Solutions AB</organization>
      <organizationUrl>https://www.idsec.se</organizationUrl>
    </developer>
  </developers>

  <dependencyManagement>
    <dependencies>
      <dependency>
        <groupId>se.swedenconnect.schemas</groupId>
        <artifactId>etsi-xades-jaxb</artifactId>
        <version>3.0.3</version>
      </dependency>
    </dependencies>
  </dependencyManagement>

  <dependencies>

    <dependency>
      <groupId>se.swedenconnect.sigval</groupId>
      <artifactId>sigval-commons</artifactId>
      <version>${project.version}</version>
    </dependency>

    <dependency>
      <groupId>se.swedenconnect.sigval</groupId>
      <artifactId>sigvalreport</artifactId>
      <version>${project.version}</version>
    </dependency>

    <dependency>
      <groupId>se.idsec.signservice.commons</groupId>
      <artifactId>signservice-xml-commons</artifactId>
    </dependency>

    <dependency>
      <groupId>se.swedenconnect.schemas</groupId>
<<<<<<< HEAD
=======
      <artifactId>etsi-xades-jaxb</artifactId>
      <version>3.0.3</version>
    </dependency>

    <dependency>
      <groupId>se.swedenconnect.schemas</groupId>
>>>>>>> 7d11c65b
      <artifactId>swedenconnect-jaxb</artifactId>
      <version>3.0.3</version>
    </dependency>

    <dependency>
      <groupId>se.swedenconnect.schemas</groupId>
      <artifactId>etsi-xades-ext-jaxb</artifactId>
      <version>3.0.3</version>
    </dependency>

    <dependency>
      <groupId>org.projectlombok</groupId>
      <artifactId>lombok</artifactId>
    </dependency>

  </dependencies>

  <build>
    <plugins>

      <plugin>
        <groupId>org.apache.maven.plugins</groupId>
        <artifactId>maven-javadoc-plugin</artifactId>
        <configuration>
          <doctitle>Signature Validation XML - ${project.version}</doctitle>
          <windowtitle>Signature Validation XML - ${project.version}</windowtitle>
          <links>
            <link>https://docs.swedenconnect.se/signature-validation/javadoc/cert-validation/</link>
            <link>https://docs.swedenconnect.se/signature-validation/javadoc/sigval-commons/</link>
          </links>
        </configuration>
      </plugin>

    </plugins>
  </build>

</project><|MERGE_RESOLUTION|>--- conflicted
+++ resolved
@@ -9,11 +9,7 @@
   <parent>
     <artifactId>sigval-parent</artifactId>
     <groupId>se.swedenconnect.sigval</groupId>
-<<<<<<< HEAD
     <version>1.3.3</version>
-=======
-    <version>1.3.2</version>
->>>>>>> 7d11c65b
   </parent>
 
   <name>Sweden Connect :: Signature validation :: XML</name>
@@ -86,16 +82,13 @@
 
     <dependency>
       <groupId>se.swedenconnect.schemas</groupId>
-<<<<<<< HEAD
-=======
-      <artifactId>etsi-xades-jaxb</artifactId>
+      <artifactId>swedenconnect-jaxb</artifactId>
       <version>3.0.3</version>
     </dependency>
 
     <dependency>
       <groupId>se.swedenconnect.schemas</groupId>
->>>>>>> 7d11c65b
-      <artifactId>swedenconnect-jaxb</artifactId>
+      <artifactId>etsi-xades-jaxb</artifactId>
       <version>3.0.3</version>
     </dependency>
 
